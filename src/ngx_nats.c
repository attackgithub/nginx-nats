--- conflicted
+++ resolved
@@ -548,14 +548,14 @@
 
     struct ifaddrs     *ifaddrs, *ifa;
     int                 rc, family;
-    char                host_ip4[32];
-    char                host_ip6[96];
-    struct ifaddrs     *ifa_ip4 = NULL;
-    struct ifaddrs     *ifa_ip6 = NULL;
-    struct ifaddrs     *store_ifa = NULL;
-    char               *store_host = NULL;
-    size_t              store_socklen;
-    ngx_int_t           lev;
+    char                host_ip4[32];
+    char                host_ip6[96];
+    struct ifaddrs     *ifa_ip4 = NULL;
+    struct ifaddrs     *ifa_ip6 = NULL;
+    struct ifaddrs     *store_ifa = NULL;
+    char               *store_host = NULL;
+    size_t              store_socklen;
+    ngx_int_t           lev;
 
     ifaddrs = NULL;
 
@@ -565,125 +565,115 @@
         return;
     }
 
-    host_ip4[0] = 0;
-    host_ip6[0] = 0;
-        
+    host_ip4[0] = 0;
+    host_ip6[0] = 0;
+        
     for (ifa = ifaddrs; ifa != NULL; ifa = ifa->ifa_next) { 
 
-        if (ifa->ifa_addr == NULL)
-            continue;
-
-        family = ifa->ifa_addr->sa_family;
-        if (family != AF_INET && family != AF_INET6)
-            continue;
-
-        if ((ifa->ifa_flags & IFF_LOOPBACK) != 0) {
-            continue;
-        }
-
-        if (family != AF_INET && family != AF_INET6)
-            continue;
-        
-        if (family == AF_INET) {
-            if (ifa_ip4 == NULL) {
-                rc = getnameinfo(ifa->ifa_addr, sizeof(struct sockaddr_in), 
-                        host_ip4, sizeof(host_ip4), NULL, 0, NI_NUMERICHOST);
-                if (rc != 0) {
+        if (ifa->ifa_addr == NULL)
+            continue;
+
+        family = ifa->ifa_addr->sa_family;
+        if (family != AF_INET && family != AF_INET6)
+            continue;
+
+        if ((ifa->ifa_flags & IFF_LOOPBACK) != 0) {
+            continue;
+        }
+
+        if (family != AF_INET && family != AF_INET6)
+            continue;
+        
+        if (family == AF_INET) {
+            if (ifa_ip4 == NULL) {
+                rc = getnameinfo(ifa->ifa_addr, sizeof(struct sockaddr_in), 
+                        host_ip4, sizeof(host_ip4), NULL, 0, NI_NUMERICHOST);
+                if (rc != 0) {
                     ngx_log_error(NGX_LOG_ALERT, cycle->log, ngx_errno,
                         "getnameinfo() failed for IPv4 interface");
-                } else {
-                    ifa_ip4 = ifa;
-                }
-            }
-        } else {        /* AF_INET6 */
-            if (ifa_ip6 == NULL) {
-                rc = getnameinfo(ifa->ifa_addr, sizeof(struct sockaddr_in6), 
-                        host_ip6, sizeof(host_ip6), NULL, 0, NI_NUMERICHOST);
-                if (rc != 0) {
+                } else {
+                    ifa_ip4 = ifa;
+                }
+            }
+        } else {        /* AF_INET6 */
+            if (ifa_ip6 == NULL) {
+                rc = getnameinfo(ifa->ifa_addr, sizeof(struct sockaddr_in6), 
+                        host_ip6, sizeof(host_ip6), NULL, 0, NI_NUMERICHOST);
+                if (rc != 0) {
                     ngx_log_error(NGX_LOG_ALERT, cycle->log, ngx_errno,
                         "getnameinfo() failed for IPv6 interface");
-                } else {
-                    ifa_ip6 = ifa;
-                }
-            }
-        }
-    }
-
-    lev = cycle->log->log_level;
-    cycle->log->log_level = NGX_LOG_INFO;
-
-<<<<<<< HEAD
-    if (ifa_ip4 == NULL && ifa_ip6 == NULL) {
+                } else {
+                    ifa_ip6 = ifa;
+                }
+            }
+        }
+    }
+
+    lev = cycle->log->log_level;
+    cycle->log->log_level = NGX_LOG_INFO;
+
+    if (ifa_ip4 == NULL && ifa_ip6 == NULL) {
         ngx_log_error(NGX_LOG_WARN, cycle->log, 0,
             "nats: unable to detect any local IP4 or IP6 address. "
             "The machine may be disconnected from the network or "
             "the networks are disabled.");
-    }
-
-    if (ifa_ip4 != NULL) {
-        ngx_log_error(NGX_LOG_INFO, cycle->log, 0,
-            "nats: detected local IPv4 address '%s'", host_ip4);
-=======
-    if (ifa_ip4 != NULL) {
+    }
+
+    if (ifa_ip4 != NULL) {
         ngx_log_error(NGX_LOG_INFO, cycle->log, 0,
             "nats: found local IPv4 address '%s'", host_ip4);
->>>>>>> 7811c317
         store_ifa  = ifa_ip4;
         store_host = &host_ip4[0];
-        store_socklen = sizeof(struct sockaddr_in);
-    }
-
-    if (ifa_ip6 != NULL) {
+        store_socklen = sizeof(struct sockaddr_in);
+    }
+
+    if (ifa_ip6 != NULL) {
         ngx_log_error(NGX_LOG_INFO, cycle->log, 0,
-<<<<<<< HEAD
-            "nats: detected local IPv6 address '%s'", host_ip6);
-=======
             "nats: found local IPv6 address '%s'", host_ip6);
->>>>>>> 7811c317
         if (store_ifa == NULL) {
             store_ifa  = ifa_ip6;
             store_host = &host_ip6[0];
-            store_socklen = sizeof(struct sockaddr_in6);
-        }
-    }
-
-    cycle->log->log_level = lev;
-
-    /* if we failed to alloc we just go without it */
-    if (store_ifa != NULL) {
-
-        _ngx_nats_local_ip = ngx_pcalloc(cycle->pool, sizeof(ngx_addr_t));
-        if (_ngx_nats_local_ip == NULL) {
-            goto fail;
-        }
-
-        _ngx_nats_local_ip->socklen = store_socklen;
-        _ngx_nats_local_ip->sockaddr = ngx_pcalloc(cycle->pool, _ngx_nats_local_ip->socklen);
-        if (_ngx_nats_local_ip->sockaddr == NULL) {
-            goto fail;
-        }
-
-        _ngx_nats_local_ip->name.len = ngx_strlen(store_host);
-        _ngx_nats_local_ip->name.data = ngx_pnalloc(cycle->pool, 
-                            _ngx_nats_local_ip->name.len + 1);
-        if (_ngx_nats_local_ip->name.data == NULL) {
-            goto fail;
-        }
-
-        ngx_memcpy(_ngx_nats_local_ip->sockaddr, store_ifa->ifa_addr, 
-                    _ngx_nats_local_ip->socklen);
-        ngx_memcpy(_ngx_nats_local_ip->name.data, store_host, 
-                    ngx_strlen(store_host) + 1);
-
-        goto end;
-    }
-
-fail:
-
-    _ngx_nats_local_ip = NULL;
-
-end:
-
+            store_socklen = sizeof(struct sockaddr_in6);
+        }
+    }
+
+    cycle->log->log_level = lev;
+
+    /* if we failed to alloc we just go without it */
+    if (store_ifa != NULL) {
+
+        _ngx_nats_local_ip = ngx_pcalloc(cycle->pool, sizeof(ngx_addr_t));
+        if (_ngx_nats_local_ip == NULL) {
+            goto fail;
+        }
+
+        _ngx_nats_local_ip->socklen = store_socklen;
+        _ngx_nats_local_ip->sockaddr = ngx_pcalloc(cycle->pool, _ngx_nats_local_ip->socklen);
+        if (_ngx_nats_local_ip->sockaddr == NULL) {
+            goto fail;
+        }
+
+        _ngx_nats_local_ip->name.len = ngx_strlen(store_host);
+        _ngx_nats_local_ip->name.data = ngx_pnalloc(cycle->pool, 
+                            _ngx_nats_local_ip->name.len + 1);
+        if (_ngx_nats_local_ip->name.data == NULL) {
+            goto fail;
+        }
+
+        ngx_memcpy(_ngx_nats_local_ip->sockaddr, store_ifa->ifa_addr, 
+                    _ngx_nats_local_ip->socklen);
+        ngx_memcpy(_ngx_nats_local_ip->name.data, store_host, 
+                    ngx_strlen(store_host) + 1);
+
+        goto end;
+    }
+
+fail:
+
+    _ngx_nats_local_ip = NULL;
+
+end:
+
     freeifaddrs(ifaddrs);
 
 #else
@@ -692,10 +682,6 @@
 
 }
 
-<<<<<<< HEAD
-=======
-
->>>>>>> 7811c317
 ngx_addr_t *
 ngx_nats_get_local_ip(void)
 {
